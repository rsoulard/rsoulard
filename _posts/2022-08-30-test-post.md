--- conflicted
+++ resolved
@@ -22,13 +22,8 @@
 ### Heading 3
 This is some more long text in a paragraph
 
-<<<<<<< HEAD
 ```csharp
-public void DoSomething()
-=======
-{% highlight csharp linenos %}
 public void main() 
->>>>>>> b04efcaa
 {
     //Hello world
 }
